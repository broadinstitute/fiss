--- conflicted
+++ resolved
@@ -1122,26 +1122,20 @@
 
     
 
-def get_proxy_id(email: str = None) -> str:
-    """Get user proxy id
-
-    Args:
-        email (str, optional): User Email, if None uses current user email. Defaults to None.
-
-    Swagger:
-    https://api.firecloud.org/api/proxyGroup/
-
-    Returns:
-        str: terra proxy id
+def get_proxy_group(email=None):
+    """Returns the proxy group email for the current user
+
+    Args:
+        email (str): User email whose proxy group to retrieve
+                     if None uses current user email
+
+    Swagger:
+    https://api.firecloud.org/#/Profile/getProxyGroup
     """
     if email is None:
         email = whoami()
-    uri = f"proxyGroup/{email}"
-    res = __get(uri)
-    _check_response_code(res, 200)
-    cleanMap = {ord(i): None for i in "'\""}
-    return res.text.translate(cleanMap)
-
+    uri = "proxyGroup/{}".format(email)
+    return __get(uri)
 
 ################
 ### 1.5 Status
@@ -1549,21 +1543,12 @@
         attrs (list(dict)): List of update operations for workspace attributes.
             Use the helper dictionary construction functions to create these:
 
-<<<<<<< HEAD
-            _attr_set()         : Set/Update attribute
-            _attr_rem()         : Remove attribute
-            _attr_ladd()        : Add list member to attribute
-            _attr_lrem()        : Remove list member from attribute
-            _attr_rcreate(attr) : Create reference attribute
-            _attr_lcreate(attr) : Create list attrtibute
-=======
-            _attr_set()      : Set/Update attribute
-            _attr_rem()      : Remove attribute
-            _attr_ladd()     : Add member to list attribute
-            _attr_lrem()     : Remove member from list attribute
-            _attr_vlcreate() : Create a value-list attribute
-            _attr_erlcreate(): Create an entity-reference list attribute
->>>>>>> 12d3fd71
+            _attr_set()       : Set/Update attribute
+            _attr_rem()       : Remove attribute
+            _attr_ladd()      : Add member to list attribute
+            _attr_lrem()      : Remove member from list attribute
+            _attr_vlcreate()  : Create a value-list attribute
+            _attr_erlcreate() : Create an entity-reference list attribute
 
     Swagger:
         https://api.firecloud.org/#!/Workspaces/updateAttributes
@@ -1601,11 +1586,7 @@
     return {
         "op"                : "AddListMember",
         "attributeListName" : attr,
-<<<<<<< HEAD
-        "newMember"         : value,
-=======
         "newMember"         : value
->>>>>>> 12d3fd71
     }
 
 def _attr_lrem(attr, value):
@@ -1614,26 +1595,9 @@
     return {
         "op"                : "RemoveListMember",
         "attributeListName" : attr,
-<<<<<<< HEAD
         "removeMember"      : value,
     }
 
-def _attr_rcreate(attr):
-    """Create entity-reference attribute for update_entity()"""
-    return {
-        "op"                : "CreateAttributeEntityReferenceList",
-        "attributeListName" : attr,
-    }
-
-def _attr_lcreate(attr):
-    """Create list attribute for update_entity()"""
-    return {
-        "op"            : "CreateAttributeValueList",
-        "attributeName" : attr,
-=======
-        "newMember"         : value
-    }
-    
 def _attr_vlcreate(attr):
     """Create a 'value-list create' dict for update_workspace_attributes() and
     update_entity()"""
@@ -1648,7 +1612,6 @@
     return {
         "op"                : "CreateAttributeEntityReferenceList",
         "attributeListName" : attr
->>>>>>> 12d3fd71
     }
 
 #####################
