--- conflicted
+++ resolved
@@ -13,13 +13,10 @@
 import io
 import logging
 import subprocess
-<<<<<<< HEAD
-=======
 try:
     from collections.abc import Iterable
 except ImportError:
     from collections import Iterable
->>>>>>> 4cc7c070
 
 from six.moves.urllib.parse import urlencode, urljoin
 from six import string_types
@@ -32,12 +29,6 @@
 from firecloud.errors import FireCloudServerError
 from firecloud.fccore import __fcconfig as fcconfig
 from firecloud.__about__ import __version__
-
-try:
-    from collections.abc import Iterable
-except ImportError:
-    from collections import Iterable
-
 
 FISS_USER_AGENT = "FISS/" + __version__
 
