"""
This module provides python bindings for the Firecloud API.
For more details see https://software.broadinstitute.org/firecloud/

To see how the python bindings map to the RESTful endpoints view
the README at https://pypi.python.org/pypi/firecloud.
"""

from __future__ import print_function
import json
import sys
import os
import io
import logging
import subprocess
try:
    from collections.abc import Iterable
except ImportError:
    from collections import Iterable

from six.moves.urllib.parse import urlencode, urljoin
from six import string_types

import google.auth
from google.auth.exceptions import DefaultCredentialsError, RefreshError
from google.auth.transport.requests import AuthorizedSession, Request
from google.oauth2 import id_token

from firecloud.errors import FireCloudServerError
from firecloud.fccore import __fcconfig as fcconfig
from firecloud.__about__ import __version__


FISS_USER_AGENT = "FISS/" + __version__

# Set Global Authorized Session
__SESSION = None
__USER_ID = None

# Suppress warnings about project ID
logging.getLogger('google.auth').setLevel(logging.ERROR)

#################################################
# Utilities
#################################################
def _set_session():
    """ Sets global __SESSION and __USER_ID if they haven't been set """
    global __SESSION
    global __USER_ID
    
    if __SESSION is None:
        try:
            __SESSION = AuthorizedSession(google.auth.default(['https://www.googleapis.com/auth/userinfo.profile',
                                                               'https://www.googleapis.com/auth/userinfo.email'])[0])
            health()
            __USER_ID = id_token.verify_oauth2_token(__SESSION.credentials.id_token,
                                                     Request(session=__SESSION))['email']
        except AttributeError:
            __USER_ID = __SESSION.credentials.service_account_email
        except (DefaultCredentialsError, RefreshError) as gae:
            if os.getenv('SERVER_SOFTWARE', '').startswith('Google App Engine/'):
                raise
            logging.warning("Unable to determine/refresh application credentials")
            try:
                subprocess.check_call(['gcloud', 'auth', 'application-default',
                                       'login', '--no-launch-browser'])
                __SESSION = AuthorizedSession(google.auth.default(['https://www.googleapis.com/auth/userinfo.profile',
                                                                   'https://www.googleapis.com/auth/userinfo.email'])[0])
            except subprocess.CalledProcessError as cpe:
                if cpe.returncode < 0:
                    logging.exception("%s was terminated by signal %d",
                                      cpe.cmd, -cpe.returncode)
                else:
                    logging.exception("%s returned %d", cpe.cmd,
                                      cpe.returncode)
                raise gae

def _fiss_agent_header(headers=None):
    """ Return request headers for fiss.
        Inserts FISS as the User-Agent.
        Initializes __SESSION if it hasn't been set.

    Args:
        headers (dict): Include additional headers as key-value pairs

    """
    _set_session()

    fiss_headers = {"User-Agent" : FISS_USER_AGENT}
    if headers is not None:
        fiss_headers.update(headers)
    return fiss_headers

def __get(methcall, headers=None, root_url=None, **kwargs):
    if not headers:
        headers = _fiss_agent_header()
    if root_url is None:
        root_url = fcconfig.root_url
    r = __SESSION.get(urljoin(root_url, methcall), headers=headers, **kwargs)
    if fcconfig.verbosity > 1:
        print('FISSFC call: %s' % r.url, file=sys.stderr)
    return r

def __patch(methcall, headers=None, root_url=None, **kwargs):
    if not headers:
        headers = _fiss_agent_header({"Content-type":  "application/json"})
    if root_url is None:
        root_url = fcconfig.root_url
    r = __SESSION.patch(urljoin(root_url, methcall), headers=headers, **kwargs)
    if fcconfig.verbosity > 1:
        info = r.url
        data = kwargs.get("data", None)
        if data:
            info += " \n(data=%s) " % data
        json = kwargs.get("json", None)
        if json:
            info += " \n(json=%s) " % json
        print('FISSFC call: PATCH %s' % info, file=sys.stderr)
    return r

def __post(methcall, headers=None, root_url=None, **kwargs):
    if not headers:
        headers = _fiss_agent_header({"Content-type":  "application/json"})
    if root_url is None:
        root_url = fcconfig.root_url
    r = __SESSION.post(urljoin(root_url, methcall), headers=headers, **kwargs)
    if fcconfig.verbosity > 1:
        info = r.url
        json = kwargs.get("json", None)
        if json:
            info += " \n(json=%s) " % json
        print('FISSFC call: POST %s' % info, file=sys.stderr)
    return r

def __put(methcall, headers=None, root_url=None, **kwargs):
    if not headers:
        headers = _fiss_agent_header()
    if root_url is None:
        root_url = fcconfig.root_url
    r = __SESSION.put(urljoin(root_url, methcall), headers=headers, **kwargs)
    if fcconfig.verbosity > 1:
        info = r.url
        json = kwargs.get("json", None)
        if json:
            info += " \n(json=%s) " % json
        print('FISSFC call: PUT %s' % info, file=sys.stderr)
    return r

def __delete(methcall, headers=None, root_url=None):
    if not headers:
        headers = _fiss_agent_header()
    if root_url is None:
        root_url = fcconfig.root_url
    r = __SESSION.delete(urljoin(root_url, methcall), headers=headers)
    if fcconfig.verbosity > 1:
        print('FISSFC call: DELETE %s' % r.url, file=sys.stderr)
    return r

def _check_response_code(response, codes):
    """
    Throws an exception if the http response is not expected. Can check single
    integer or list of valid responses.

    Example usage:
        >>> r = api.get_workspace("broad-firecloud-testing", "Fake-Bucket")
        >>> _check_response_code(r, 200)
         ... FireCloudServerError ...
    """
    if type(codes) == int:
        codes = [codes]
    if response.status_code not in codes:
        try:
            msg = json.dumps(response.json())
        except:
            msg = response.text
        raise FireCloudServerError(response.status_code, msg)

def whoami():
    """ Return __USER_ID """
    _set_session()
    return __USER_ID

##############################################################
# 1. Orchestration API calls, see https://api.firecloud.org/
##############################################################

##################
### 1.1 Entities
##################

def get_entities_with_type(namespace, workspace):
    """List entities in a workspace.

    Args:
        namespace (str): project to which workspace belongs
        workspace (str): Workspace name

    Swagger:
        https://api.firecloud.org/#!/Entities/getEntitiesWithType
    """
    uri = "workspaces/{0}/{1}/entities_with_type".format(namespace, workspace)
    return __get(uri)

def list_entity_types(namespace, workspace):
    """List the entity types present in a workspace.

    Args:
        namespace (str): project to which workspace belongs
        workspace (str): Workspace name

    Swagger:
        https://api.firecloud.org/#!/Entities/getEntityTypes
    """
    headers = _fiss_agent_header({"Content-type":  "application/json"})
    uri = "workspaces/{0}/{1}/entities".format(namespace, workspace)
    return __get(uri, headers=headers)

def upload_entities(namespace, workspace, entity_data, model='firecloud',
                    delete_empty=False):
    """Upload entities from tab-delimited string.

    Args:
        namespace (str): project to which workspace belongs
        workspace (str): Workspace name
        entity_data (str): TSV string describing entites
        model (str): Data Model type. "firecloud" (default) or "flexible"
        delete_empty (bool): Values left blank in the TSV will be deleted if set to true

    Swagger:
        https://api.firecloud.org/#!/Entities/importEntities
        https://api.firecloud.org/#!/Entities/flexibleImportEntities
    """
    params = {"deleteEmptyValues": delete_empty}
    body = urlencode({"entities" : entity_data})
    headers = _fiss_agent_header({
        'Content-type':  "application/x-www-form-urlencoded"
    })
    endpoint = 'importEntities'
    if model == 'flexible':
        endpoint = 'flexibleImportEntities'
    uri = "workspaces/{0}/{1}/{2}".format(namespace, workspace, endpoint)
    return __post(uri, headers=headers, data=body, params=params)

def upload_entities_tsv(namespace, workspace, entities_tsv, model='firecloud'):
    """Upload entities from a tsv loadfile.

    File-based wrapper for api.upload_entities().
    A loadfile is a tab-separated text file with a header row
    describing entity type and attribute names, followed by
    rows of entities and their attribute values.

        Ex:
            entity:participant_id   age   alive
            participant_23           25       Y
            participant_27           35       N

    Args:
        namespace (str): project to which workspace belongs
        workspace (str): Workspace name
        entities_tsv (file): FireCloud loadfile, see format above
        model (str): Data Model type. "firecloud" (default) or "flexible"
    """
    if isinstance(entities_tsv, string_types):
        with open(entities_tsv, "r") as tsv:
            entity_data = tsv.read()
    elif isinstance(entities_tsv, io.StringIO):
        entity_data = entities_tsv.getvalue()
    else:
        raise ValueError('Unsupported input type.')
    return upload_entities(namespace, workspace, entity_data, model)

def copy_entities(from_namespace, from_workspace, to_namespace,
                  to_workspace, etype, enames, link_existing_entities=False):
    """Copy entities between workspaces

    Args:
        from_namespace (str): project (namespace) to which source workspace belongs
        from_workspace (str): Source workspace name
        to_namespace (str): project (namespace) to which target workspace belongs
        to_workspace (str): Target workspace name
        etype (str): Entity type
        enames (list(str)): List of entity names to copy
        link_existing_entities (boolean): Link all soft conflicts to the entities that already exist.

    Swagger:
        https://api.firecloud.org/#!/Entities/copyEntities
    """

    uri = "workspaces/{0}/{1}/entities/copy".format(to_namespace, to_workspace)
    body = {
        "sourceWorkspace": {
            "namespace": from_namespace,
            "name": from_workspace
        },
        "entityType": etype,
        "entityNames": enames
    }
    
    return __post(uri, json=body, params={'linkExistingEntities':
                                          str(link_existing_entities).lower()})

def get_entities(namespace, workspace, etype):
    """List entities of given type in a workspace.

    Response content will be in JSON format.

    Args:
        namespace (str): project to which workspace belongs
        workspace (str): Workspace name
        etype (str): Entity type

    Swagger:
        https://api.firecloud.org/#!/Entities/getEntities
    """
    uri = "workspaces/{0}/{1}/entities/{2}".format(namespace, workspace, etype)
    return __get(uri)

def get_entities_tsv(namespace, workspace, etype, attrs=None, model="firecloud"):
    """List entities of given type in a workspace as a TSV.

    Similar to get_entities(), but the response is a TSV.

    Args:
        namespace (str): project to which workspace belongs
        workspace (str): Workspace name
        etype (str): Entity type
        attrs (list): list of ordered attribute names to be in downloaded tsv
        model (str): Data Model type. "firecloud" (default) or "flexible"

    Swagger:
        https://api.firecloud.org/#!/Entities/downloadEntitiesTSV
    """
    params = {'model': model}
    if attrs is not None:
        params['attributeNames'] = ','.join(attrs)
    uri = "workspaces/{0}/{1}/entities/{2}/tsv".format(namespace,
                                                workspace, etype)
    return __get(uri, params=params)

def get_entity(namespace, workspace, etype, ename):
    """Request entity information.

    Gets entity metadata and attributes.

    Args:
        namespace (str): project to which workspace belongs
        workspace (str): Workspace name
        etype (str): Entity type
        ename (str): The entity's unique id

    Swagger:
        https://api.firecloud.org/#!/Entities/getEntity
    """
    uri = "workspaces/{0}/{1}/entities/{2}/{3}".format(namespace,
                                            workspace, etype, ename)
    return __get(uri)

def delete_entities(namespace, workspace, json_body):
    """Delete entities in a workspace.

    Note: This action is not reversible. Be careful!

    Args:
        namespace (str): project to which workspace belongs
        workspace (str): Workspace name
        json_body:
        [
          {
            "entityType": "string",
            "entityName": "string"
          }
        ]

    Swagger:
        https://api.firecloud.org/#!/Entities/deleteEntities
    """

    uri = "workspaces/{0}/{1}/entities/delete".format(namespace, workspace)
    return __post(uri, json=json_body)

def delete_entity_type(namespace, workspace, etype, ename):
    """Delete specified entities of a single type in a workspace.

    Note: This action is not reversible. Be careful!

    Args:
        namespace (str): project to which workspace belongs
        workspace (str): Workspace name
        etype (str): Entity type
        ename (str, or iterable of str): unique entity id(s)

    Swagger:
        https://api.firecloud.org/#!/Entities/deleteEntities
    """

    uri = "workspaces/{0}/{1}/entities/delete".format(namespace, workspace)
    if isinstance(ename, string_types):
        body = [{"entityType":etype, "entityName":ename}]
    elif isinstance(ename, Iterable):
        body = [{"entityType":etype, "entityName":i} for i in ename]

    return __post(uri, json=body)

def delete_entities_of_type(namespace, workspace, etype):
    """Delete all entities of a type in a workspace.
    
    Note: This action is not reversible. Be careful!

    Args:
        namespace (str): project to which workspace belongs
        workspace (str): Workspace name
        etype (str): Entity type
    
    Swagger:
        https://api.firecloud.org/#/Entities/deleteEntitiesOfType
    """
    
    uri = "workspaces/{0}/{1}/entityTypes/{2}".format(namespace, workspace,
                                                      etype)
    return __delete(uri)

def delete_participant(namespace, workspace, name):
    """Delete participant in a workspace.

    Convenience wrapper for api.delete_entity().
    Note: This action is not reversible. Be careful!

    Args:
        namespace (str): project to which workspace belongs
        workspace (str): Workspace name
        name (str, or iterable of str): participant_id(s)
    """
    return delete_entity_type(namespace, workspace, "participant", name)

def delete_participant_set(namespace, workspace, name):
    """Delete participant set in a workspace.

    Convenience wrapper for api.delete_entity().
    Note: This action is not reversible. Be careful!

    Args:
        namespace (str): project to which workspace belongs
        workspace (str): Workspace name
        name (str, or iterable of str): participant_set_id(s)
    """
    return delete_entity_type(namespace, workspace, "participant_set", name)

def delete_sample(namespace, workspace, name):
    """Delete sample in a workspace.

    Convenience wrapper for api.delete_entity().
    Note: This action is not reversible. Be careful!

    Args:
        namespace (str): project to which workspace belongs
        workspace (str): Workspace name
        name (str, or iterable of str): sample_id(s)
    """
    return delete_entity_type(namespace, workspace, "sample", name)

def delete_sample_set(namespace, workspace, name):
    """Delete sample set in a workspace.

    Convenience wrapper for api.delete_entity().
    Note: This action is not reversible. Be careful!

    Args:
        namespace (str): project to which workspace belongs
        workspace (str): Workspace name
        name (str, or iterable of str): sample_set_id(s)
    """
    return delete_entity_type(namespace, workspace, "sample_set", name)

def delete_pair(namespace, workspace, name):
    """Delete pair in a workspace.

    Convenience wrapper for api.delete_entity().
    Note: This action is not reversible. Be careful!

    Args:
        namespace (str): project to which workspace belongs
        workspace (str): Workspace name
        name (str, or iterable of str): pair_id(s)
    """
    return delete_entity_type(namespace, workspace, "pair", name)

def delete_pair_set(namespace, workspace, name):
    """Delete pair set in a workspace.

    Convenience wrapper for api.delete_entity().
    Note: This action is not reversible. Be careful!

    Args:
        namespace (str): project to which workspace belongs
        workspace (str): Workspace name
        name (str, or iterable of str): pair_set_id(s)
    """
    return delete_entity_type(namespace, workspace, "pair_set", name)

def get_entities_query(namespace, workspace, etype, page=1, page_size=100,
                       sort_direction="asc", filter_terms=None,
                       filter_operator=None, fields=None):
    """Paginated version of get_entities_with_type.

    Args:
        namespace (str): project to which workspace belongs
        workspace (str): Workspace name
        etype (str): Entity type
        page (int): Page number, 1-indexed
        page_size (int): Number of entities to return per page
        sort_direction (str): "asc" or "desc"
        filter_terms (str): Space-separated list to text match
        filter_operator (str): "and" or "or" - determines if one or all
                              filter_terms must have a match. Default: "and"
        fields (str): Comma-separated list of which fields to populate

    Swagger:
        https://api.firecloud.org/#!/Entities/entityQuery

    """

    # Initial parameters for pagination
    params = {
        "page" : page,
        "pageSize" : page_size,
        "sortDirection" : sort_direction
    }
    if filter_terms:
        params['filterTerms'] = filter_terms
    if filter_operator:
        params['filterOperator'] = filter_operator
    if fields:
        params['fields'] = fields

    uri = "workspaces/{0}/{1}/entityQuery/{2}".format(namespace,workspace,etype)
    return __get(uri, params=params)

def rename_entity(namespace, workspace, etype, ename, name):
    """Rename entity in a workspace
    
    Args:
        namespace (str): project to which workspace belongs
        workspace (str): Workspace name
        etype     (str): Entity type
        ename     (str): Entity name
        name      (str): New entity name
    
    Swagger:
        https://api.firecloud.org/#/Entities/renameEntity
    """
    
    body = {"name": name}
    uri = "workspaces/{0}/{1}/entities/{2}/{3}/rename".format(namespace,
                                                              workspace, etype,
                                                              ename)
    return __post(uri, json=body)

def rename_entity_type(namespace, workspace, etype, name):
    """Rename entity type in a workspace
    
    Args:
        namespace (str): project to which workspace belongs
        workspace (str): Workspace name
        etype     (str): Entity type
        name      (str): New entity type name
    
    Swagger:
        https://api.firecloud.org/#/Entities/renameEntityType
    """
    
    body = {"newName": name}
    uri = "workspaces/{0}/{1}/entityTypes/{2}".format(namespace, workspace,
                                                      etype)
    return __patch(uri, json=body)

def rename_entity_type_attribute(namespace, workspace, etype, attr, name):
    """Change the attribute name for an entity type in a workspace. If the old
       name doesn't exist the update will fail. If the new name already exists,
       the update will fail, and no records will be updated.
    
    Args:
        namespace (str): project to which workspace belongs
        workspace (str): Workspace name
        etype     (str): Entity type
        attr      (str): Attribute
        name      (str): New attribute name
    
    Swagger:
        https://api.firecloud.org/#/Entities/rename_entity_attributes
    """
    body = {"newAttributeName": name}
    uri = "workspaces/{0}/{1}/entityTypes/{2}/attributes/{3}".format(namespace,
                                                                     workspace,
                                                                     etype,
                                                                     attr)
    return __patch(uri, json=body)

def update_entity(namespace, workspace, etype, ename, updates):
    """ Update entity attributes in a workspace.

    Args:
        namespace (str): project to which workspace belongs
        workspace (str): Workspace name
        etype     (str): Entity type
        ename     (str): Entity name
        updates   (list(dict)): List of updates to entity from _attr_set, e.g.

    Swagger:
        https://api.firecloud.org/#!/Entities/update_entity
    """
    headers = _fiss_agent_header({"Content-type":  "application/json"})
    uri = "{0}workspaces/{1}/{2}/entities/{3}/{4}".format(fcconfig.root_url,
                                            namespace, workspace, etype, ename)

    # FIXME: create __patch method, akin to __get, __delete etc
    return __SESSION.patch(uri, headers=headers, json=updates)

###############################
### 1.2 Method Configurations
###############################

def list_workspace_configs(namespace, workspace, allRepos=False):
    """List method configurations in workspace.

    Args:
        namespace (str): project to which workspace belongs
        workspace (str): Workspace name
        allRepos (bool): list configs for all repos, not just Agora

    Swagger:
        https://api.firecloud.org/#!/Method_Configurations/listWorkspaceMethodConfigs
        DUPLICATE: https://api.firecloud.org/#!/Workspaces/listWorkspaceMethodConfigs
    """
    uri = "workspaces/{0}/{1}/methodconfigs".format(namespace, workspace)
    return __get(uri, params={'allRepos': allRepos})

def create_workspace_config(namespace, workspace, body):
    """Create method configuration in workspace.

    Args:
        namespace (str): project to which workspace belongs
        workspace (str): Workspace name
        body (json) : a filled-in JSON object for the new method config
                      (e.g. see return value of get_workspace_config)

    Swagger:
        https://api.firecloud.org/#!/Method_Configurations/postWorkspaceMethodConfig
        DUPLICATE: https://api.firecloud.org/#!/Workspaces/postWorkspaceMethodConfig
    """

    #json_body = {
    #    "namespace"      : mnamespace,
    #    "name"           : method,
    #    "rootEntityType" : root_etype,
    #    "inputs" : {},
    #    "outputs" : {},
    #    "prerequisites" : {}
    #}
    uri = "workspaces/{0}/{1}/methodconfigs".format(namespace, workspace)
    return __post(uri, json=body)

def delete_workspace_config(namespace, workspace, cnamespace, config):
    """Delete method configuration in workspace.

    Args:
        namespace (str): project to which workspace belongs
        workspace (str): Workspace name
        mnamespace (str): Method namespace
        method (str): Method name

    Swagger:
        https://api.firecloud.org/#!/Method_Configurations/deleteWorkspaceMethodConfig
    """
    uri = "workspaces/{0}/{1}/method_configs/{2}/{3}".format(namespace,
                                            workspace, cnamespace, config)
    return __delete(uri)

def get_workspace_config(namespace, workspace, cnamespace, config):
    """Get method configuration in workspace.

    Args:
        namespace (str): project to which workspace belongs
        workspace (str): Workspace name
        cnamespace (str): Config namespace
        config (str): Config name

    Swagger:
        https://api.firecloud.org/#!/Method_Configurations/getWorkspaceMethodConfig
    """

    uri = "workspaces/{0}/{1}/method_configs/{2}/{3}".format(namespace,
                                            workspace, cnamespace, config)
    return __get(uri)

def overwrite_workspace_config(namespace, workspace, cnamespace, configname, body):
    """Add or overwrite method configuration in workspace.

    Args:
        namespace  (str): project to which workspace belongs
        workspace  (str): Workspace name
        cnamespace (str): Configuration namespace
        configname (str): Configuration name
        body      (json): new body (definition) of the method config

    Swagger:
        https://api.firecloud.org/#!/Method_Configurations/overwriteWorkspaceMethodConfig
    """
    headers = _fiss_agent_header({"Content-type": "application/json"})
    uri = "workspaces/{0}/{1}/method_configs/{2}/{3}".format(namespace,
                                        workspace, cnamespace, configname)
    return __put(uri, headers=headers, json=body)

def update_workspace_config(namespace, workspace, cnamespace, configname, body):
    """Update method configuration in workspace.

    Args:
        namespace  (str): project to which workspace belongs
        workspace  (str): Workspace name
        cnamespace (str): Configuration namespace
        configname (str): Configuration name
        body      (json): new body (definition) of the method config

    Swagger:
        https://api.firecloud.org/#!/Method_Configurations/updateWorkspaceMethodConfig
    """
    uri = "workspaces/{0}/{1}/method_configs/{2}/{3}".format(namespace,
                                        workspace, cnamespace, configname)
    return __post(uri, json=body)

def validate_config(namespace, workspace, cnamespace, config):
    """Get syntax validation for a configuration.

    Args:
        namespace (str): project to which workspace belongs
        workspace (str): Workspace name
        cnamespace (str): Configuration namespace
        config (str): Configuration name

    Swagger:
        https://api.firecloud.org/#!/Method_Configurations/validate_method_configuration
    """
    uri = "workspaces/{0}/{1}/method_configs/{2}/{3}/validate".format(namespace,
                                                    workspace, cnamespace, config)
    return __get(uri)

def rename_workspace_config(namespace, workspace, cnamespace, config,
                                            new_namespace, new_name):
    """Rename a method configuration in a workspace.

    Args:
        namespace (str): project to which workspace belongs
        workspace (str): Workspace name
        mnamespace (str): Config namespace
        config (str): Config name
        new_namespace (str): Updated config namespace
        new_name (str): Updated method name

    Swagger:
        https://api.firecloud.org/#!/Method_Configurations/renameWorkspaceMethodConfig
    """

    body = {
        "namespace" : new_namespace,
        "name"      : new_name,
        # I have no idea why this is required by FC, but it is...
        "workspaceName" : {
            "namespace" : namespace,
            "name"      : workspace
        }
    }
    uri = "workspaces/{0}/{1}/method_configs/{2}/{3}/rename".format(namespace,
                                                workspace, cnamespace, config)
    return __post(uri, json=body)

def copy_config_from_repo(namespace, workspace, from_cnamespace,
                          from_config, from_snapshot_id, to_cnamespace,
                          to_config):
    """Copy a method config from the methods repository to a workspace.

    Args:
        namespace (str): project to which workspace belongs
        workspace (str): Workspace name
        from_cnamespace (str): Source configuration namespace
        from_config (str): Source configuration name
        from_snapshot_id (int): Source configuration snapshot_id
        to_cnamespace (str): Target configuration namespace
        to_config (str): Target configuration name

    Swagger:
        https://api.firecloud.org/#!/Method_Configurations/copyFromMethodRepo
        DUPLICATE: https://api.firecloud.org/#!/Method_Repository/copyFromMethodRepo
    """

    body = {
        "configurationNamespace"  : from_cnamespace,
        "configurationName"       : from_config,
        "configurationSnapshotId" : from_snapshot_id,
        "destinationNamespace"    : to_cnamespace,
        "destinationName"         : to_config
    }
    uri = "workspaces/{0}/{1}/method_configs/copyFromMethodRepo".format(
                                                        namespace, workspace)
    return __post(uri, json=body)

def copy_config_to_repo(namespace, workspace, from_cnamespace,
                        from_config, to_cnamespace, to_config):
    """Copy a method config from a workspace to the methods repository.

    Args:
        namespace (str): project to which workspace belongs
        workspace (str): Workspace name
        from_cnamespace (str): Source configuration namespace
        from_config (str): Source configuration name
        to_cnamespace (str): Target configuration namespace
        to_config (str): Target configuration name

    Swagger:
        https://api.firecloud.org/#!/Method_Configurations/copyToMethodRepo
        DUPLICATE: https://api.firecloud.org/#!/Method_Repository/copyToMethodRepo
    """

    body = {
        "configurationNamespace" : to_cnamespace,
        "configurationName"      : to_config,
        "sourceNamespace"        : from_cnamespace,
        "sourceName"             : from_config
    }
    uri = "workspaces/{0}/{1}/method_configs/copyToMethodRepo".format(
                                                    namespace, workspace)
    return __post(uri, json=body)

###########################
### 1.3 Method Repository
###########################

def list_repository_methods(namespace=None, name=None, snapshotId=None):
    """List method(s) in the methods repository.

    Args:
        namespace (str): Method Repository namespace
        name (str): method name
        snapshotId (int): method snapshot ID

    Swagger:
        https://api.firecloud.org/#!/Method_Repository/listMethodRepositoryMethods
    """
    params = {k:v for (k,v) in locals().items() if v is not None}
    return __get("methods", params=params)

def list_repository_configs(namespace=None, name=None, snapshotId=None):
    """List configurations in the methods repository.

    Args:
        namespace (str): Method Repository namespace
        name (str): config name
        snapshotId (int): config snapshot ID

    Swagger:
        https://api.firecloud.org/#!/Method_Repository/listMethodRepositoryConfigurations
    """
    params = {k:v for (k,v) in locals().items() if v is not None}
    return __get("configurations", params=params)

def get_config_template(namespace, method, version):
    """Get the configuration template for a method.

    The method should exist in the methods repository.

    Args:
        namespace (str): Method's namespace
        method (str): method name
        version (int): snapshot_id of the method

    Swagger:
        https://api.firecloud.org/#!/Method_Repository/createMethodTemplate
    """

    body = {
        "methodNamespace" : namespace,
        "methodName"      : method,
        "methodVersion"   : int(version)
    }
    return __post("template", json=body)

def get_inputs_outputs(namespace, method, snapshot_id):
    """Get a description of the inputs and outputs for a method.

    The method should exist in the methods repository.

    Args:
        namespace (str): Methods namespace
        method (str): method name
        snapshot_id (int): snapshot_id of the method

    Swagger:
        https://api.firecloud.org/#!/Method_Repository/getMethodIO
    """

    body = {
        "methodNamespace" : namespace,
        "methodName"      : method,
        "methodVersion"   : snapshot_id
    }
    return __post("inputsOutputs", json=body)

def get_repository_config(namespace, config, snapshot_id):
    """Get a method configuration from the methods repository.

    Args:
        namespace (str): Methods namespace
        config (str): config name
        snapshot_id (int): snapshot_id of the method

    Swagger:
        https://api.firecloud.org/#!/Method_Repository/getMethodRepositoryConfiguration
    """
    uri = "configurations/{0}/{1}/{2}".format(namespace, config, snapshot_id)
    return __get(uri)

def get_repository_method(namespace, method, snapshot_id, wdl_only=False):
    """Get a method definition from the method repository.

    Args:
        namespace (str): Methods namespace
        method (str): method name
        version (int): snapshot_id of the method
        wdl_only (bool): Exclude metadata

    Swagger:
        https://api.firecloud.org/#!/Method_Repository/get_api_methods_namespace_name_snapshotId
    """
    uri = "methods/{0}/{1}/{2}?onlyPayload={3}".format(namespace, method,
                                                       snapshot_id,
                                                       str(wdl_only).lower())
    return __get(uri)

def update_repository_method(namespace, method, synopsis, wdl, doc=None,
                             comment=""):
    """Create/Update workflow definition.

    FireCloud will create a new snapshot_id for the given workflow.

    Args:
        namespace (str): Methods namespace
        method (str): method name
        synopsis (str): short (<80 char) description of method
        wdl (file): Workflow Description Language file
        doc (file): (Optional) Additional documentation
        comment (str): (Optional) Comment specific to this snapshot

    Swagger:
        https://api.firecloud.org/#!/Method_Repository/post_api_methods

    """
    with open(wdl, 'r') as wf:
        wdl_payload = wf.read()
    if doc is not None:
        with open (doc, 'r') as df:
            doc = df.read()

    body = {
        "namespace": namespace,
        "name": method,
        "entityType": "Workflow",
        "payload": wdl_payload,
        "documentation": doc,
        "synopsis": synopsis,
        "snapshotComment": comment
    }

    return __post("methods",
                  json={key: value for key, value in body.items() if value})

def delete_repository_method(namespace, name, snapshot_id):
    """Redacts a method and all of its associated configurations.

    The method should exist in the methods repository.

    Args:
        namespace (str): Methods namespace
        method (str): method name
        snapshot_id (int): snapshot_id of the method

    Swagger:
        https://api.firecloud.org/#!/Method_Repository/delete_api_methods_namespace_name_snapshotId
    """
    uri = "methods/{0}/{1}/{2}".format(namespace, name, snapshot_id)
    return __delete(uri)

def delete_repository_config(namespace, name, snapshot_id):
    """Redacts a configuration and all of its associated configurations.

    The configuration should exist in the methods repository.

    Args:
        namespace (str): configuration namespace
        configuration (str): configuration name
        snapshot_id (int): snapshot_id of the configuration

    Swagger:
        https://api.firecloud.org/#!/Method_Repository/delete_api_configurations_namespace_name_snapshotId
    """
    uri = "configurations/{0}/{1}/{2}".format(namespace, name, snapshot_id)
    return __delete(uri)

def get_repository_method_acl(namespace, method, snapshot_id):
    """Get permissions for a method.

    The method should exist in the methods repository.

    Args:
        namespace (str): Methods namespace
        method (str): method name
        version (int): snapshot_id of the method

    Swagger:
        https://api.firecloud.org/#!/Method_Repository/getMethodACL
    """
    uri = "methods/{0}/{1}/{2}/permissions".format(namespace,method,snapshot_id)
    return __get(uri)

def update_repository_method_acl(namespace, method, snapshot_id, acl_updates):
    """Set method permissions.

    The method should exist in the methods repository.

    Args:
        namespace (str): Methods namespace
        method (str): method name
        snapshot_id (int): snapshot_id of the method
        acl_updates (list(dict)): List of access control updates

    Swagger:
        https://api.firecloud.org/#!/Method_Repository/setMethodACL
    """

    uri = "methods/{0}/{1}/{2}/permissions".format(namespace,method,snapshot_id)
    return __post(uri, json=acl_updates)

def get_repository_config_acl(namespace, config, snapshot_id):
    """Get configuration permissions.

    The configuration should exist in the methods repository.

    Args:
        namespace (str): Configuration namespace
        config (str): Configuration name
        snapshot_id (int): snapshot_id of the method

    Swagger:
        https://api.firecloud.org/#!/Method_Repository/getConfigACL
    """
    uri = "configurations/{0}/{1}/{2}/permissions".format(namespace,
                                                    config, snapshot_id)
    return __get(uri)

def update_repository_config_acl(namespace, config, snapshot_id, acl_updates):
    """Set configuration permissions.

    The configuration should exist in the methods repository.

    Args:
        namespace (str): Configuration namespace
        config (str): Configuration name
        snapshot_id (int): snapshot_id of the method
        acl_updates (list(dict)): List of access control updates

    Swagger:
        https://api.firecloud.org/#!/Method_Repository/setConfigACL
    """

    uri = "configurations/{0}/{1}/{2}/permissions".format(namespace,
                                                config, snapshot_id)
    return __post(uri, json=acl_updates)

def get_method_configurations(namespace, method_name):
    """Get method configurations.

    Given the namespace/name of a method, returns all configurations in
    the repository that reference that method.

    Args:
        namespace (str): Method namespace
        method_name (str): Method name

    Swagger:
        https://api.firecloud.org/#!/Method_Repository/get_api_methods_namespace_name_configurations

    """

    uri = "methods/{0}/{1}/configurations".format(namespace, method_name)

    return __get(uri)

def get_api_methods_definitions():
    """List method definitions.

    List method definitions - i.e. unique namespace/name pairs -
    with counts of snapshots and associated configurations

    Swagger:
        https://api.firecloud.org/#!/Method_Repository/get_api_methods_definitions

    """

    uri = "methods/definitions"

    return __get(uri)


#################
### 1.4 Profile
#################

def list_billing_projects():
    """Get activation information for the logged-in user.

    Swagger:
        https://api.firecloud.org/#!/Profile/billing
    """
    return __get("profile/billing")

def get_proxy_group(email=None):
    """Returns the proxy group email for the current user

    Args:
        email (str): User email whose proxy group to retrieve
                     if None uses current user email

    Swagger:
    https://api.firecloud.org/#/Profile/getProxyGroup
    """
    if email is None:
        email = whoami()
    uri = "proxyGroup/{}".format(email)
    return __get(uri)

################
### 1.5 Status
################

def get_status():
    """Request the status of FireCloud services.

    Swagger:
        https://api.firecloud.org/#!/Status/status
    """
    root_url = fcconfig.root_url.rpartition("api")[0]
    return __get("status", root_url=root_url)

def health():
    """Health of FireCloud API.

    Swagger:
        https://api.firecloud.org/#!/Status/health
    """
    root_url = fcconfig.root_url.rpartition("api")[0]
    return __get("health", root_url=root_url)

######################
### 1.6 Submissions
######################

def list_submissions(namespace, workspace):
    """List submissions in FireCloud workspace.

    Args:
        namespace (str): project to which workspace belongs
        workspace (str): Workspace name

    Swagger:
        https://api.firecloud.org/#!/Submissions/listSubmissions
    """
    uri = "workspaces/{0}/{1}/submissions".format(namespace, workspace)
    return __get(uri)

def create_submission(wnamespace, workspace, cnamespace, config,
                      entity=None, etype=None, expression=None,
                      use_callcache=True, delete_intermediate_output_files=False,
                      use_reference_disks=False, memory_retry_multiplier=0,
                      workflow_failure_mode="", user_comment=""):
    """Submit job in FireCloud workspace.

    Args:
        wnamespace (str): project to which workspace belongs
        workspace (str): Workspace name
        cnamespace (str): Method configuration namespace
        config (str): Method configuration name
        entity (str): Entity to submit job on. Should be the same type as
            the root entity type of the method config, unless an
            expression is used
        etype (str): Entity type of root_entity
        expression (str): Instead of using entity as the root entity,
            evaluate the root entity from this expression.
        use_callcache (bool): use call cache if applicable (default: true)
        delete_intermediate_output_files (bool): Whether or not to delete
            intermediate output files when the workflow completes. See Cromwell
            docs (https://cromwell.readthedocs.io/en/develop/wf_options/Google)
            for more information
        use_reference_disks (bool): Whether or not to use pre-built disks for
            common genome references
        memory_retry_multiplier (float): If a task fails due to running out of
            memory and the task has maxRetries in its runtime attributes, then
            it will be retried with its memory multiplied by this amount. See
            Cromwell docs
            (https://cromwell.readthedocs.io/en/develop/cromwell_features/RetryWithMoreMemory)
            for more information
        workflow_failure_mode (str): What happens after a task fails. Choose from
            ContinueWhilePossible and NoNewCalls. Defaults to NoNewCalls if not
            specified. See Cromwell docs
            (https://cromwell.readthedocs.io/en/develop/execution/ExecutionTwists/#failure-modes)
            for more information.
        user_comment: Freeform user defined description, optional (max length
            1000 characters)

    Swagger:
        https://api.firecloud.org/#!/Submissions/createSubmission
    """

    uri = "workspaces/{0}/{1}/submissions".format(wnamespace, workspace)
    body = {
        "methodConfigurationNamespace" : cnamespace,
        "methodConfigurationName" : config,
         "useCallCache" : use_callcache
    }

    if etype:
        body['entityType'] = etype

    if entity:
        body['entityName'] = entity

    if expression:
        body['expression'] = expression
    
    if delete_intermediate_output_files:
        body['deleteIntermediateOutputFiles'] = delete_intermediate_output_files
    
    if use_reference_disks:
        body['useReferenceDisks'] = use_reference_disks
    
    if memory_retry_multiplier:
        body['memoryRetryMultiplier'] = memory_retry_multiplier
    
    if workflow_failure_mode:
        body['workflowFailureMode'] = workflow_failure_mode
    
    if user_comment:
        body['userComment'] = user_comment

    return __post(uri, json=body)

def abort_submission(namespace, workspace, submission_id):
    """Abort running job in a workspace.

    Args:
        namespace (str): project to which workspace belongs
        workspace (str): Workspace name
        submission_id (str): Submission's unique identifier

    Swagger:
        https://api.firecloud.org/#!/Submissions/deleteSubmission
    """
    uri = "workspaces/{0}/{1}/submissions/{2}".format(namespace,
                                        workspace, submission_id)
    return __delete(uri)

def get_submission(namespace, workspace, submission_id):
    """Request submission information.

    Args:
        namespace (str): project to which workspace belongs
        workspace (str): Workspace name
        submission_id (str): Submission's unique identifier

    Swagger:
        https://api.firecloud.org/#!/Submissions/monitorSubmission
    """
    uri = "workspaces/{0}/{1}/submissions/{2}".format(namespace,
                                            workspace, submission_id)
    return __get(uri)

def get_workflow_metadata(namespace, workspace, submission_id, workflow_id):
    """Request the metadata for a workflow in a submission.

    Args:
        namespace (str): project to which workspace belongs
        workspace (str): Workspace name
        submission_id (str): Submission's unique identifier
        workflow_id (str): Workflow's unique identifier.

    Swagger:
        https://api.firecloud.org/#!/Submissions/workflowMetadata
    """
    uri = "workspaces/{0}/{1}/submissions/{2}/workflows/{3}".format(namespace,
                                            workspace, submission_id, workflow_id)
    return __get(uri)

def get_workflow_outputs(namespace, workspace, submission_id, workflow_id):
    """Request the outputs for a workflow in a submission.

    Args:
        namespace (str): project to which workspace belongs
        workspace (str): Workspace name
        submission_id (str): Submission's unique identifier
        workflow_id (str): Workflow's unique identifier.

    Swagger:
        https://api.firecloud.org/#!/Submissions/workflowOutputsInSubmission
    """
    uri = "workspaces/{0}/{1}/".format(namespace, workspace)
    uri += "submissions/{0}/workflows/{1}/outputs".format(submission_id,
                                                            workflow_id)
    return __get(uri)

def get_submission_queue():
    """ List workflow counts by queueing state.

    Swagger:
        https://api.firecloud.org/#!/Submissions/workflowQueueStatus
    """
    return __get("submissions/queueStatus")

#####################
### 1.7 Workspaces
#####################

def list_workspaces(fields=None):
    """Request list of FireCloud workspaces.

    Args:
        fields (str): a comma-delimited list of values that limits the
            response payload to include only those keys and exclude other
            keys (e.g., to include {"workspace": {"attributes": {...}}},
            specify "workspace.attributes").

    Swagger:
        https://api.firecloud.org/#!/Workspaces/listWorkspaces
    """
    if fields is None:
        return __get("workspaces")
    else:
        return __get("workspaces", params={"fields": fields})

<<<<<<< HEAD
def get_storage_cost(namespace, workspace):
    """Request average monthly storage cost for workspace.
    Args:
        namespace (str): project to which workspace belongs
        workspace (str): Workspace name
    Swagger:
        https://api.firecloud.org/#!/Workspaces/storageCostEstimate
    """
    uri = "workspaces/{0}/{1}/storageCostEstimate".format(namespace, workspace)
    return __get(uri)

def get_bucket_usage(namespace, workspace):
    """Request google bucket usage for workspace.
    Args:
        namespace (str): project to which workspace belongs
        workspace (str): Workspace name
    Swagger:
        https://api.firecloud.org/#!/Workspaces/getBucketUsage
    """
    uri = "workspaces/{0}/{1}/bucketUsage".format(namespace, workspace)
    return __get(uri)

def create_workspace(namespace, name, authorizationDomain="", attributes=None):
=======
def create_workspace(namespace, name, authorizationDomain="", attributes=None,
                     noWorkspaceOwner=False, bucketLocation=""):
>>>>>>> 069dab4c
    """Create a new FireCloud Workspace.

    Args:
        namespace (str): The namespace (billing project) the workspace belongs to
        name (str): The name of the workspace
        authorizationDomain (str|list): The list of groups in the Authorization
                                        Domain (empty if no AD is set)
        attributes (dict): Workspace attributes as key value pairs
        noWorkspaceOwner (bool): Optional, false if not specified. If true, the
                                 workspace is created with a Billing Project
                                 owner but no workspace owner. Requires being a
                                 Billing Project owner.
        bucketLocation (str): Region (NOT multi-region) in which bucket
                              attached to the workspace should be created. If
                              not provided, the bucket will be created in the
                              'US' multi-region.

    Swagger:
        https://api.firecloud.org/#!/Workspaces/createWorkspace
    """

    if not attributes:
        attributes = dict()

    body = {
        "namespace": namespace,
        "name": name,
        "attributes": attributes
    }
    
    if authorizationDomain:
        if isinstance(authorizationDomain, string_types):
            authDomain = [{"membersGroupName": authorizationDomain}]
        else:
            authDomain = [{"membersGroupName": groupName} for groupName in authorizationDomain]
    else:
        authDomain = []

    body["authorizationDomain"] = authDomain
    
    if noWorkspaceOwner:
        body["noWorkspaceOwner"] = noWorkspaceOwner
        
    if bucketLocation:
        body["bucketLocation"] = bucketLocation

    return __post("workspaces", json=body)

def delete_workspace(namespace, workspace):
    """Delete FireCloud Workspace.

    Note: This action is not reversible. Be careful!

    Args:
        namespace (str): project to which workspace belongs
        workspace (str): Workspace name

    Swagger:
        https://api.firecloud.org/#!/Workspaces/deleteWorkspace
    """
    uri = "workspaces/{0}/{1}".format(namespace, workspace)
    return __delete(uri)

def get_workspace(namespace, workspace, fields=None):
    """Request FireCloud Workspace information.

    Args:
        namespace (str): project to which workspace belongs
        workspace (str): Workspace name
        fields (str): a comma-delimited list of values that limits the
            response payload to include only those keys and exclude other
            keys (e.g., to include {"workspace": {"attributes": {...}}},
            specify "workspace.attributes").

    Swagger:
        https://api.firecloud.org/#!/Workspaces/getWorkspace
    """
    uri = "workspaces/{0}/{1}".format(namespace, workspace)
    if fields is None:
        return __get(uri)
    else:
        return __get(uri, params={"fields": fields})

def get_workspace_acl(namespace, workspace):
    """Request FireCloud access aontrol list for workspace.

    Args:
        namespace (str): project to which workspace belongs
        workspace (str): Workspace name

    Swagger:
        https://api.firecloud.org/#!/Workspaces/getWorkspaceAcl
    """
    uri = "workspaces/{0}/{1}/acl".format(namespace, workspace)
    return __get(uri)

def update_workspace_acl(namespace, workspace, acl_updates, invite_users_not_found=False):
    """Update workspace access control list.

    Args:
        namespace (str): project to which workspace belongs
        workspace (str): Workspace name
        acl_updates (list(dict)): Acl updates as dicts with two keys:
            "email" - Firecloud user email
            "accessLevel" - one of "OWNER", "READER", "WRITER", "NO ACCESS"
            Example: {"email":"user1@mail.com", "accessLevel":"WRITER"}
        invite_users_not_found (bool): true to invite unregistered users, false to ignore

    Swagger:
        https://api.firecloud.org/#!/Workspaces/updateWorkspaceACL
    """
    uri = "{0}workspaces/{1}/{2}/acl?inviteUsersNotFound={3}".format(fcconfig.root_url,
                                                namespace, workspace, str(invite_users_not_found).lower())
    headers = _fiss_agent_header({"Content-type":  "application/json"})
    # FIXME: create __patch method, akin to __get, __delete etc
    return __SESSION.patch(uri, headers=headers, data=json.dumps(acl_updates))

def clone_workspace(from_namespace, from_workspace, to_namespace, to_workspace,
                    authorizationDomain="", copyFilesWithPrefix=None):
    """Clone a FireCloud workspace.

    A clone is a shallow copy of a FireCloud workspace, enabling
    easy sharing of data, such as TCGA data, without duplication.

    Args:
        from_namespace (str):  project (namespace) to which source workspace belongs
        from_workspace (str): Source workspace's name
        to_namespace (str):  project to which target workspace belongs
        to_workspace (str): Target workspace's name
        authorizationDomain: (str) required authorization domains
        copyFilesWithPrefix: (str) prefix of bucket objects to copy to the destination workspace

    Swagger:
        https://api.firecloud.org/#!/Workspaces/cloneWorkspace
    """

    if authorizationDomain:
        if isinstance(authorizationDomain, string_types):
            authDomain = [{"membersGroupName": authorizationDomain}]
        else:
            authDomain = [{"membersGroupName": authDomain} for authDomain in authorizationDomain]
    else:
        authDomain = []

    body = {
        "namespace": to_namespace,
        "name": to_workspace,
        "attributes": dict(),
        "authorizationDomain": authDomain,
    }
    
    if copyFilesWithPrefix is not None:
        body["copyFilesWithPrefix"] = copyFilesWithPrefix

    uri = "workspaces/{0}/{1}/clone".format(from_namespace, from_workspace)
    return __post(uri, json=body)

def lock_workspace(namespace, workspace):
    """Lock FireCloud workspace, making it read-only.

    This prevents modifying attributes or submitting workflows
    in the workspace. Can be undone with unlock_workspace()

    Args:
        namespace (str): project to which workspace belongs
        workspace (str): Workspace name

    Swagger:
        https://api.firecloud.org/#!/Workspaces/lockWorkspace
    """
    uri = "workspaces/{0}/{1}/lock".format(namespace, workspace)
    return __put(uri)

def unlock_workspace(namespace, workspace):
    """Unlock FireCloud workspace.

    Enables modifications to a workspace. See lock_workspace()

    Args:
        namespace (str): project to which workspace belongs
        workspace (str): Workspace name

    Swagger:
        https://api.firecloud.org/#!/Workspaces/unlockWorkspace
    """
    uri = "workspaces/{0}/{1}/unlock".format(namespace, workspace)
    return __put(uri)

def update_workspace_attributes(namespace, workspace, attrs):
    """Update or remove workspace attributes.

    Args:
        namespace (str): project to which workspace belongs
        workspace (str): Workspace name
        attrs (list(dict)): List of update operations for workspace attributes.
            Use the helper dictionary construction functions to create these:

            _attr_set()       : Set/Update attribute
            _attr_rem()       : Remove attribute
            _attr_ladd()      : Add member to list attribute
            _attr_lrem()      : Remove member from list attribute
            _attr_vlcreate()  : Create a value-list attribute
            _attr_erlcreate() : Create an entity-reference list attribute

    Swagger:
        https://api.firecloud.org/#!/Workspaces/updateAttributes
    """
    headers = _fiss_agent_header({"Content-type":  "application/json"})
    uri = "{0}workspaces/{1}/{2}/updateAttributes".format(fcconfig.root_url,
                                                        namespace, workspace)
    body = json.dumps(attrs)

    # FIXME: create __patch method, akin to __get, __delete etc
    return __SESSION.patch(uri, headers=headers, data=body)

# Helper functions to create attribute update dictionaries

def _attr_set(attr, value):
    """Create an 'update' dictionary for update_workspace_attributes() and
    update_entity()"""
    return {
        "op"                 : "AddUpdateAttribute",
        "attributeName"      : attr,
        "addUpdateAttribute" : value
   }

def _attr_rem(attr):
    """Create a 'remove' dictionary for update_workspace_attributes() and
    update_entity()"""
    return {
        "op"             : "RemoveAttribute",
        "attributeName"  : attr
    }

def _attr_ladd(attr, value):
    """Create a 'list add' dictionary for update_workspace_attributes() and
    update_entity()"""
    return {
        "op"                : "AddListMember",
        "attributeListName" : attr,
        "newMember"         : value
    }

def _attr_lrem(attr, value):
    """Create a 'list remove' dictionary for update_workspace_attributes() and
    update_entity()"""
    return {
        "op"                : "RemoveListMember",
        "attributeListName" : attr,
        "removeMember"      : value,
    }

def _attr_vlcreate(attr):
    """Create a 'value-list create' dict for update_workspace_attributes() and
    update_entity()"""
    return {
        "op"            : "CreateAttributeValueList",
        "attributeName" : attr
    }

def _attr_erlcreate(attr):
    """Create a 'entity-reference list create' dictionary for
       update_workspace_attributes() and update_entity()"""
    return {
        "op"                : "CreateAttributeEntityReferenceList",
        "attributeListName" : attr
    }

#####################
### 1.8 Groups
#####################

def get_groups():
    """Get the list of the groups that the caller is a member of
    
    Swagger:
        https://api.firecloud.org/#!/Groups/getGroups
    """
    return __get('groups')

def get_group(group):
    """View the members in a group (must be an Admin of the group)

    Args:
        group (str): Group name
    
    Swagger:
        https://api.firecloud.org/#!/Groups/getGroup
    """
    uri = "groups/{0}".format(group)
    return __get(uri)

def delete_group(group):
    """Delete a group that the caller owns

    Args:
        group (str): Group name
    
    Swagger:
        https://api.firecloud.org/#!/Groups/deleteGroup
    """
    uri = "groups/{0}".format(group)
    return __delete(uri)

def create_group(group):
    """Create a new group

    Args:
        group (str): Group name
    
    Swagger:
        https://api.firecloud.org/#!/Groups/createGroup
    """
    uri = "groups/{0}".format(group)
    return __post(uri)

def add_user_to_group(group, role, email):
    """Add a user to a group the caller owns

    Args:
        group (str): Group name
        role (str) : Role of user for group; either 'member' or 'admin'
        email (str): Email of user or group to add
    
    Swagger:
        https://api.firecloud.org/#!/Groups/addUserToGroup
    """
    uri = "groups/{0}/{1}/{2}".format(group, role, email)
    return __put(uri)

def remove_user_from_group(group, role, email):
    """Remove a user from a group the caller owns

    Args:
        group (str): Group name
        role (str) : Role of user for group; either 'member' or 'admin'
        email (str): Email of user or group to remove
    
    Swagger:
        https://api.firecloud.org/#!/Groups/removeUserFromGroup
    """
    uri = "groups/{0}/{1}/{2}".format(group, role, email)
    return __delete(uri)

def request_access_to_group(group):
    """Request access to a group

    Args:
        group (str): Group name
    
    Swagger:
        https://api.firecloud.org/#!/Groups/requestAccessToGroup
    """
    uri = "groups/{0}/requestAccess".format(group)
    return __post(uri)<|MERGE_RESOLUTION|>--- conflicted
+++ resolved
@@ -1342,7 +1342,6 @@
     else:
         return __get("workspaces", params={"fields": fields})
 
-<<<<<<< HEAD
 def get_storage_cost(namespace, workspace):
     """Request average monthly storage cost for workspace.
     Args:
@@ -1365,11 +1364,8 @@
     uri = "workspaces/{0}/{1}/bucketUsage".format(namespace, workspace)
     return __get(uri)
 
-def create_workspace(namespace, name, authorizationDomain="", attributes=None):
-=======
 def create_workspace(namespace, name, authorizationDomain="", attributes=None,
                      noWorkspaceOwner=False, bucketLocation=""):
->>>>>>> 069dab4c
     """Create a new FireCloud Workspace.
 
     Args:
